#![crate_type = "lib"]
#![feature(test)]
#![feature(btree_range, collections_bound)]

#[macro_use]
extern crate log;
extern crate test;
extern crate protobuf;
extern crate bytes;
extern crate byteorder;
extern crate mio;
extern crate rand;
extern crate mio;

pub mod util;
pub mod raft;
pub mod proto;
pub mod storage;
<<<<<<< HEAD
pub mod kvserver;
pub mod rpc;

pub use storage::{Storage, Dsn};
=======
pub mod raftserver;
>>>>>>> 1432e071
<|MERGE_RESOLUTION|>--- conflicted
+++ resolved
@@ -16,11 +16,8 @@
 pub mod raft;
 pub mod proto;
 pub mod storage;
-<<<<<<< HEAD
 pub mod kvserver;
 pub mod rpc;
 
 pub use storage::{Storage, Dsn};
-=======
-pub mod raftserver;
->>>>>>> 1432e071
+pub mod raftserver;